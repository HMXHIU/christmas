--- conflicted
+++ resolved
@@ -23,7 +23,6 @@
   type: "personal" | "store" | "market";
 };
 
-<<<<<<< HEAD
 // const useNFTList = () => {
 //   return [
 //     {
@@ -52,45 +51,8 @@
 //     },
 //   ];
 // };
-=======
-const useNFTList = () => {
-  return [
-    {
-      name: "NFT 1",
-      pubkey: "123",
-      description: "This is a description",
-      storeLocation: "my house",
-      supplied: 1,
-      maxSupply: 1,
-    },
-    {
-      name: "NFT 2",
-      pubkey: "1234",
-      description: "This is a 2 description",
-      storeLocation: "my hous 2 e",
-      supplied: 100,
-      maxSupply: 1000,
-    },
-    {
-      name: "NFT 3",
-      pubkey: "12345",
-      description: "This is a 3 description",
-      storeLocation: "my hous 3 e",
-      supplied: 100,
-      maxSupply: 1000,
-    },
-  ];
-};
 
-export const NFTDisplayList = ({
-  type,
-}: {
-  type: "personal" | "store" | "market";
-}) => {
-  const nftList = useNFTList();
->>>>>>> a861d412
-
-export const NFTDisplayList = ({ type, nftList }: { type: "personal" | "store", nftList: [NFT] }) => {
+export const NFTDisplayList = ({ type, nftList }: { type: "personal" | "store" | "market", nftList: [NFT] }) => {
   return (
     <Grid container columnSpacing={2} rowSpacing={2}>
       {nftList.map((nft) => (
